--- conflicted
+++ resolved
@@ -250,7 +250,6 @@
 export async function performExternalResearch(productName: string, baseUrl: string) {
   console.log(`🔬 Performing comprehensive external research for: ${productName}`);
   
-<<<<<<< HEAD
   try {
     const research = await searchService.performComprehensiveResearch(productName, baseUrl);
     
@@ -283,57 +282,6 @@
     };
   }
 }
-=======
-  const allResults = [];
-  const SERPAPI_KEY = process.env.SERPAPI_KEY;
-  const BRAVE_API_KEY = process.env.BRAVE_API_KEY;
-
-  async function searchSerpApi(q: string) {
-    const params = new URLSearchParams({ engine: 'google', q, api_key: SERPAPI_KEY || '', num: '10' });
-    const resp = await fetch(`https://serpapi.com/search.json?${params.toString()}`);
-    if (!resp.ok) throw new Error(`SerpAPI failed: ${resp.status}`);
-    const data: any = await resp.json();
-    const organic = data.organic_results || [];
-    return organic.map((r: any) => ({ title: r.title, url: r.link, snippet: r.snippet }));
-  }
-
-  async function searchBrave(q: string) {
-    const resp = await fetch('https://api.search.brave.com/res/v1/web/search?' + new URLSearchParams({ q, count: '10' }).toString(), {
-      headers: {
-        'Accept': 'application/json',
-        'X-Subscription-Token': BRAVE_API_KEY || ''
-      }
-    });
-    if (!resp.ok) throw new Error(`Brave search failed: ${resp.status}`);
-    const data: any = await resp.json();
-    const results = (data.web && data.web.results) || [];
-    return results.map((r: any) => ({ title: r.title, url: r.url, snippet: r.description }));
-  }
-
-  const useSerp = !!SERPAPI_KEY;
-  const useBrave = !!BRAVE_API_KEY && !useSerp;
-
-  for (const query of queries) {
-    try {
-      let results: any[] = [];
-      if (useSerp) results = await searchSerpApi(query);
-      else if (useBrave) results = await searchBrave(query);
-      else {
-        // No search API configured; skip to avoid mock data
-        continue;
-      }
-      allResults.push({ query, results });
-      await new Promise(resolve => setTimeout(resolve, 800));
-    } catch (error: any) {
-      // Continue to next query on failure without throwing
-    }
-  }
-
-  return allResults;
-}
-
-// Removed simulated web search to avoid mock data in production
->>>>>>> e2ee4b91
 
 // Enhanced JSON parsing with retry
 export async function parseJSONWithRetry(apiKey: string, content: string, retryPrompt: string, maxRetries = 2): Promise<Record<string, unknown>> {
@@ -431,16 +379,11 @@
       images: extractedContent.flatMap(p => p.images)
     },
     external_research: {
-<<<<<<< HEAD
       search_results: externalResearch.search_results,
       stackoverflow_answers: externalResearch.stackoverflow_answers,
       github_issues: externalResearch.github_issues,
       quality_score: externalResearch.quality_score,
       total_sources: externalResearch.total_sources
-=======
-      search_results: searchResults,
-      total_sources: searchResults.reduce((sum, r) => sum + (r.results?.length || 0), 0)
->>>>>>> e2ee4b91
     }
   };
 
